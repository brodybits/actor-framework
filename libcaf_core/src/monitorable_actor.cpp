--- conflicted
+++ resolved
@@ -58,13 +58,13 @@
 void monitorable_actor::cleanup(exit_reason reason, execution_unit* host) {
   CAF_LOG_TRACE(CAF_ARG(reason));
   CAF_ASSERT(reason != exit_reason::not_exited);
-  // move everyhting out of the critical section before processing it
+  // move everything out of the critical section before processing it
   attachable_ptr head;
   { // lifetime scope of guard
     std::unique_lock<std::mutex> guard{mtx_};
-    if (exit_reason_ != exit_reason::not_exited)
+    if (get_exit_reason() != exit_reason::not_exited)
       return;
-    exit_reason_ = reason;
+    exit_reason_.store(reason, std::memory_order_relaxed);
     attachables_head_.swap(head);
   }
   CAF_LOG_INFO_IF(host && host->system().node() == node(),
@@ -95,28 +95,6 @@
   // nop
 }
 
-<<<<<<< HEAD
-=======
-void monitorable_actor::cleanup(exit_reason reason, execution_unit* host) {
-  CAF_LOG_TRACE(CAF_ARG(reason));
-  CAF_ASSERT(reason != exit_reason::not_exited);
-  // move everything out of the critical section before processing it
-  attachable_ptr head;
-  { // lifetime scope of guard
-    std::unique_lock<std::mutex> guard{mtx_};
-    if (get_exit_reason() != exit_reason::not_exited)
-      return;
-    exit_reason_.store(reason, std::memory_order_relaxed);
-    attachables_head_.swap(head);
-  }
-  CAF_LOG_INFO_IF(host && host->system().node() == node(),
-                  "cleanup" << CAF_ARG(id()) << CAF_ARG(reason));
-  // send exit messages
-  for (attachable* i = head.get(); i != nullptr; i = i->next.get())
-    i->actor_exited(this, reason, host);
-}
-
->>>>>>> b88a6e13
 maybe<exit_reason> monitorable_actor::handle(const std::exception_ptr& eptr) {
   std::unique_lock<std::mutex> guard{mtx_};
   for (auto i = attachables_head_.get(); i != nullptr; i = i->next.get()) {
